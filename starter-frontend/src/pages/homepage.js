import React, { useState } from 'react';
import Stock from './stock';

const Homepage = () => {
  const [ticker, setTicker] = useState('');
  const [similarCompanies, setSimilarCompanies] = useState([]);
  const [loading, setLoading] = useState(false);
  const [error, setError] = useState('');
  const [hasSearched, setHasSearched] = useState(false);
  const [selectedStock, setSelectedStock] = useState(null);

  const searchSimilarCompanies = async (e) => {
    if (e) e.preventDefault();

    const trimmedTicker = ticker.trim();
    if (!trimmedTicker) {
      setError('Please enter a stock ticker');
      return;
    }

    setLoading(true);
    setError('');
    setHasSearched(false);

    try {
      const response = await fetch(`http://localhost:8000/peers/${trimmedTicker.toUpperCase()}`);
      const data = await response.json();

      if (!response.ok) {
        throw new Error('Failed to fetch data');
      }

      let peers = data.peers;
      if (typeof peers === 'string') {
        peers = peers.replace(/[\[\]']/g, '').split(',').map(item => item.trim());
      }

      const companiesArray = Array.isArray(peers) ? peers.slice(0, 10) : [];
      const filteredCompanies = companiesArray
        .filter(company => company.toUpperCase() !== trimmedTicker.toUpperCase())
        .slice(0, 5);

      setSimilarCompanies(filteredCompanies);
      setHasSearched(true);
    } catch (err) {
      setError('Failed to fetch similar companies. Please check if the ticker is valid.');
      setSimilarCompanies([]);
    } finally {
      setLoading(false);
    }
  };

  const handleInputChange = (e) => {
    setTicker(e.target.value);
    setError('');
  };

  const handleStockSelect = (symbol) => {
    setLoading(true);
    setError('');
    setSelectedStock(symbol);
  };

  const goBackToStocks = () => {
    setSelectedStock(null);
    setLoading(false);
    setError('');
  };

  if (selectedStock) {
    return <Stock selectedStock={selectedStock} goBackToStocks={goBackToStocks} />;
  }

  return (
    <div className="bg-pure-black text-white min-vh-100 py-5">
      <div className="container">
        <div className="text-center mb-5">
          <h1 className="text-success display-4 fw-bold mb-3">Stock Overflow</h1>
          <p className="lead text-secondary mb-4">
            Discover similar companies and learn more about investing
          </p>
        </div>

        <form onSubmit={searchSimilarCompanies} className="mb-5">
          <div className="mb-3">
            <label htmlFor="ticker" className="form-label text-white">
              Enter Stock Ticker Symbol
            </label>
            <div className="input-group">
              <input
                type="text"
                id="ticker"
                value={ticker}
                onChange={handleInputChange}
                placeholder="e.g., AAPL, TSLA, MSFT"
                className="form-control bg-dark border-secondary text-white placeholder-secondary"
                disabled={loading}
              />
              <button
                type="submit"
                disabled={loading}
                className="btn btn-success"
              >
                {loading ? (
                  <>
                    <span className="spinner-border bg-dark spinner-border-sm me-2" role="status" aria-hidden="true"></span>
                    Searching...
                  </>
                ) : (
                  'Find Stocks'
                )}
              </button>
            </div>
          </div>

          {error && (
            <div className="alert alert-danger mt-3" role="alert">
              {error}
            </div>
          )}
        </form>

        {hasSearched && (
          <div className="row g-4">
            {/* Stock Info (Left) */}
            <div className="col-md-8">
              <div className="bg-custom-dark-grey text-white rounded p-4 border border-secondary">
                <h3 className="display-5 text-white mb-2 text-center">{ticker.toUpperCase()}</h3>
                <p className="lead text-secondary text-center mb-4">Full Name</p>
                <div className="row text-center">
                  <div className="col-md-6 mb-3">
                    <p className="mb-0 text-success fw-bold fs-4">price</p>
                    <p className="small text-muted mb-0">Current Price</p>
                  </div>
                  <div className="col-md-6 mb-3">
                    <p className="mb-0 text-info fw-bold fs-4">N/A</p>
                    <p className="small text-muted mb-0">DCF (Discounted Cash Flow)</p>
                  </div>
<<<<<<< HEAD
            </div>

            {similarCompanies.length > 0 ? (
              // row and row-cols-* for responsive grid, g-3 for gutter
              <div className="row g-3">
                {similarCompanies.map((company, index) => (
                  <div key={index} className="col-12"> {/* col for grid item */}
                    {/* card for structure, h-100 to make cards same height, bg-light, border-light */}
                    <div className="card bg-dark border-secondary text-white card-hover-effect" onClick={() => handleStockSelect(company)}>
                      <div className="card-body d-flex justify-content-between align-items-center"> {/* card-body for padding inside card */}
                        <h5 className="card-title text-white mb-0">
                          {company}
                        </h5>
                        <p className="card-text text-secondary small mb-0"> {/* card-text, text-secondary, small for smaller text */}
                          Similar Company #{index + 1}
                        </p>
                      </div>
                    </div>
=======
                  <div className="col-md-6 mb-3">
                    <p className="mb-0 text-white">0</p>
                    <p className="small text-muted mb-0">P/E Ratio</p>
>>>>>>> cfe5a454
                  </div>
                  <div className="col-md-6 mb-3">
                    <p className="mb-0 text-white">5</p>
                    <p className="small text-muted mb-0">Profit Margin</p>
                  </div>
                </div>
                <div className="text-center mt-3">
                  <p className="mb-3 text-white">
                    <span className="text-secondary">Stock Overview Valuation:</span> hi
                  </p>
                  <button
                    className="btn btn-outline-success"
                    onClick={() => handleStockSelect(ticker.toUpperCase())}
                  >
                    View Full Info
                  </button>
                </div>
              </div>
            </div>

            {/* Similar Companies (Right) */}
            <div className="col-md-4">
              <div className="bg-dark border border-secondary rounded p-3">
                <h5 className="text-white mb-3 text-center">Similar Companies</h5>
                {similarCompanies.length > 0 ? (
                  <div className="list-group">
                    {similarCompanies.map((company, index) => (
                      <button
                        key={index}
                        onClick={() => handleStockSelect(company)}
                        className="list-group-item list-group-item-action bg-dark text-white border-secondary mb-2"
                      >
                        {company} <span className="text-muted float-end">#{index + 1}</span>
                      </button>
                    ))}
                  </div>
                ) : (
                  <p className="text-secondary text-center">
                    No similar companies found.
                  </p>
                )}
              </div>
            </div>
          </div>
        )}

        {loading && (
          <div className="bg-dark rounded shadow p-4 text-center mb-4">
            <div className="spinner-border text-primary mb-3" role="status">
              <span className="visually-hidden">Loading...</span>
            </div>
            <p className="text-secondary">Searching for similar companies...</p>
          </div>
        )}
      </div>
    </div>
  );
};

export default Homepage;<|MERGE_RESOLUTION|>--- conflicted
+++ resolved
@@ -8,8 +8,9 @@
   const [error, setError] = useState('');
   const [hasSearched, setHasSearched] = useState(false);
   const [selectedStock, setSelectedStock] = useState(null);
-
-  const searchSimilarCompanies = async (e) => {
+  const [curTickerData, setCurTickerData] = useState(null);
+
+  const getFullStockDataSearch= async (e) => {
     if (e) e.preventDefault();
 
     const trimmedTicker = ticker.trim();
@@ -21,20 +22,26 @@
     setLoading(true);
     setError('');
     setHasSearched(false);
+    setCurTickerData(null)
+    
 
     try {
-      const response = await fetch(`http://localhost:8000/peers/${trimmedTicker.toUpperCase()}`);
+      const response = await fetch(`http://localhost:8000/value/${trimmedTicker.toUpperCase()}`);
       const data = await response.json();
 
+
       if (!response.ok) {
-        throw new Error('Failed to fetch data');
+        throw new Error('Failed to fetch stock data from /value endpoint.');
       }
-
-      let peers = data.peers;
+      const valuationResult = data.result; 
+      setCurTickerData(valuationResult);
+      let peers = valuationResult.peer_tickers;
+
+      
       if (typeof peers === 'string') {
         peers = peers.replace(/[\[\]']/g, '').split(',').map(item => item.trim());
       }
-
+  
       const companiesArray = Array.isArray(peers) ? peers.slice(0, 10) : [];
       const filteredCompanies = companiesArray
         .filter(company => company.toUpperCase() !== trimmedTicker.toUpperCase())
@@ -42,29 +49,54 @@
 
       setSimilarCompanies(filteredCompanies);
       setHasSearched(true);
+
     } catch (err) {
-      setError('Failed to fetch similar companies. Please check if the ticker is valid.');
+      setError('Failed to fetch similar companies or stock data. Please check if the ticker is valid.');
       setSimilarCompanies([]);
+      setCurTickerData(null);
     } finally {
       setLoading(false);
     }
   };
 
+
   const handleInputChange = (e) => {
     setTicker(e.target.value);
     setError('');
   };
 
-  const handleStockSelect = (symbol) => {
+  // --- CORRECTED handleStockSelect FUNCTION ---
+  const handleStockSelect = async (symbol) => { // 'symbol' is the ticker string from onClick
+    console.log(`[handleStockSelect] Called for symbol: ${symbol}`); // Log 10
     setLoading(true);
     setError('');
-    setSelectedStock(symbol);
+    setSelectedStock(null);
+
+    try {
+      // Fetch the full detailed stock data object using the helper
+      const response = await fetch(`http://localhost:8000/value/${symbol.toUpperCase()}`);
+      const data = await response.json();
+
+
+      if (!response.ok) {
+        throw new Error('Failed to fetch stock data from /value endpoint.');
+      }
+      const valuationResult = data.result; 
+      setSelectedStock(valuationResult);
+
+    } catch (err) {
+       setError(`Could not load full details for ${symbol}. Data not found.`);
+      setSelectedStock(null);
+    } finally {
+      setLoading(false);
+    }   
   };
 
   const goBackToStocks = () => {
     setSelectedStock(null);
     setLoading(false);
     setError('');
+    
   };
 
   if (selectedStock) {
@@ -81,7 +113,7 @@
           </p>
         </div>
 
-        <form onSubmit={searchSimilarCompanies} className="mb-5">
+        <form onSubmit={getFullStockDataSearch} className="mb-5">
           <div className="mb-3">
             <label htmlFor="ticker" className="form-label text-white">
               Enter Stock Ticker Symbol
@@ -125,50 +157,29 @@
             {/* Stock Info (Left) */}
             <div className="col-md-8">
               <div className="bg-custom-dark-grey text-white rounded p-4 border border-secondary">
-                <h3 className="display-5 text-white mb-2 text-center">{ticker.toUpperCase()}</h3>
-                <p className="lead text-secondary text-center mb-4">Full Name</p>
+                <h3 className="display-5 text-white mb-2 text-center">{curTickerData.ticker}</h3>
+                <p className="lead text-secondary text-center mb-4">{curTickerData.target_metrics.name}</p>
                 <div className="row text-center">
                   <div className="col-md-6 mb-3">
-                    <p className="mb-0 text-success fw-bold fs-4">price</p>
+                    <p className="mb-0 text-success fw-bold fs-4">{curTickerData.current_price}</p>
                     <p className="small text-muted mb-0">Current Price</p>
                   </div>
                   <div className="col-md-6 mb-3">
                     <p className="mb-0 text-info fw-bold fs-4">N/A</p>
                     <p className="small text-muted mb-0">DCF (Discounted Cash Flow)</p>
                   </div>
-<<<<<<< HEAD
-            </div>
-
-            {similarCompanies.length > 0 ? (
-              // row and row-cols-* for responsive grid, g-3 for gutter
-              <div className="row g-3">
-                {similarCompanies.map((company, index) => (
-                  <div key={index} className="col-12"> {/* col for grid item */}
-                    {/* card for structure, h-100 to make cards same height, bg-light, border-light */}
-                    <div className="card bg-dark border-secondary text-white card-hover-effect" onClick={() => handleStockSelect(company)}>
-                      <div className="card-body d-flex justify-content-between align-items-center"> {/* card-body for padding inside card */}
-                        <h5 className="card-title text-white mb-0">
-                          {company}
-                        </h5>
-                        <p className="card-text text-secondary small mb-0"> {/* card-text, text-secondary, small for smaller text */}
-                          Similar Company #{index + 1}
-                        </p>
-                      </div>
-                    </div>
-=======
-                  <div className="col-md-6 mb-3">
-                    <p className="mb-0 text-white">0</p>
+                  <div className="col-md-6 mb-3">
+                    <p className="mb-0 text-white">{curTickerData.target_metrics.pe_ratio}</p>
                     <p className="small text-muted mb-0">P/E Ratio</p>
->>>>>>> cfe5a454
-                  </div>
-                  <div className="col-md-6 mb-3">
-                    <p className="mb-0 text-white">5</p>
+                  </div>
+                  <div className="col-md-6 mb-3">
+                    <p className="mb-0 text-white">{curTickerData.target_metrics.profit_margin}</p>
                     <p className="small text-muted mb-0">Profit Margin</p>
                   </div>
                 </div>
                 <div className="text-center mt-3">
                   <p className="mb-3 text-white">
-                    <span className="text-secondary">Stock Overview Valuation:</span> hi
+                    <span className="text-secondary">Stock Overview Valuation:</span> {curTickerData.calculated_value_price}
                   </p>
                   <button
                     className="btn btn-outline-success"
@@ -211,7 +222,7 @@
             <div className="spinner-border text-primary mb-3" role="status">
               <span className="visually-hidden">Loading...</span>
             </div>
-            <p className="text-secondary">Searching for similar companies...</p>
+            <p className="text-secondary">Searching for data...</p>
           </div>
         )}
       </div>
@@ -219,4 +230,33 @@
   );
 };
 
-export default Homepage;+export default Homepage;
+
+/*
+{
+  "result": {
+    "ticker": "AAPL",
+    "analysis_date": "...",
+    "current_price": 175.20,
+    "calculated_value_price": 180.50,
+    "price_difference": 5.30,
+    "price_difference_percent": 3.02,
+    "valuation_method": "Composite",
+    "target_metrics": {  // <--- THIS IS WHERE YOUR FRONTEND EXPECTS THE STOCK DATA
+      "symbol": "AAPL",
+      "name": "Apple Inc.",
+      "market_cap": "2.7T",
+      "pe_ratio": "28.5",
+      "sector": "Technology",
+      "currency": "USD",
+      "current_price": 175.20 // Note: current_price is here and at top-level
+      // ... potentially other metrics that 'get_essential_metrics' returns
+    },
+    "peer_tickers": ["MSFT", "GOOG"],
+    "peer_count": 2,
+    "peer_statistics": { ... },
+    "valuation_components": { ... },
+    "key_insights": "Apple Inc. (AAPL) continues to demonstrate strong brand loyalty..."
+  }
+}
+  */